[tool.poetry]
name = "temprl"
version = "0.3.0"
description = "Framework for Reinforcement Learning with Temporal Goals."
authors = ["MarcoFavorito <marco.favorito@gmail.com>"]
license = "LGPL-3.0-or-later"
readme = "README.md"
homepage = "https://whitemech.github.io/temprl"
repository = "https://github.com/whitemech/temprl.git"
documentation = "https://whitemech.github.io/temprl"
keywords = [
    "temprl",
    "reinforcement-learning",
    "temporal-logic"
]
classifiers = [
    'Development Status :: 2 - Pre-Alpha',
    'Intended Audience :: Developers',
    'License :: OSI Approved :: GNU Lesser General Public License v3 or later (LGPLv3+)',
    'Natural Language :: English',
    'Programming Language :: Python :: 3',
    'Programming Language :: Python :: 3.7',
    'Programming Language :: Python :: 3.8',
]
#packages = []
include = []

#[tool.poetry.scripts]
#script_name = 'path/to/script'

[tool.poetry.urls]
"Bug Tracker" = "https://github.com/whitemech/temprl/issues"
"Pull Requests" = "https://github.com/whitemech/temprl/pulls"

[tool.poetry.dependencies]
<<<<<<< HEAD
python = "^3.8"
gym = ">=0.17.2"
numpy = "^1.22.2"
=======
python = "^3.7"
gym = ">=0.17.2"
numpy = "<=1.21.4"
>>>>>>> 7946fa24
pythomata = "0.3.2"

[tool.poetry.dev-dependencies]
pytest = "^6.0.1"
pytest-cov = "^2.10.1"
pytest-randomly = "^3.4.1"
tox = "^3.19.0"
codecov = "^2.1.9"
<<<<<<< HEAD
=======
black = "^22.3.0"
>>>>>>> 7946fa24
mypy = "^0.782"
isort = "^5.4.2"
flake8 = "^3.8.3"
flake8-docstrings = "^1.5.0"
flake8-bugbear = "^20.1.4"
flake8-eradicate = "^0.4.0"
flake8-isort = "^4.0.0"
pylint = "^2.6.0"
safety = "^1.9.0"
vulture = "^2.1"
bandit = "^1.6.2"
mkdocs = "^1.3.0"
markdown_include = "^0.6.0"
mkdocs-material = "^7.2"
ipython = "^7.18.1"
jupyter = "^1.0.0"
mknotebooks = "^0.6.0"
mkdocs-bibtex = { git = "https://github.com/marcofavorito/mkdocs-bibtex.git", branch = "master" }
darglint = "^1.8.0"
black = "^22.3.0"

[build-system]
requires = ["poetry>=0.12"]
build-backend = "poetry.masonry.api"<|MERGE_RESOLUTION|>--- conflicted
+++ resolved
@@ -33,15 +33,9 @@
 "Pull Requests" = "https://github.com/whitemech/temprl/pulls"
 
 [tool.poetry.dependencies]
-<<<<<<< HEAD
 python = "^3.8"
 gym = ">=0.17.2"
 numpy = "^1.22.2"
-=======
-python = "^3.7"
-gym = ">=0.17.2"
-numpy = "<=1.21.4"
->>>>>>> 7946fa24
 pythomata = "0.3.2"
 
 [tool.poetry.dev-dependencies]
@@ -50,10 +44,7 @@
 pytest-randomly = "^3.4.1"
 tox = "^3.19.0"
 codecov = "^2.1.9"
-<<<<<<< HEAD
-=======
 black = "^22.3.0"
->>>>>>> 7946fa24
 mypy = "^0.782"
 isort = "^5.4.2"
 flake8 = "^3.8.3"
@@ -73,7 +64,6 @@
 mknotebooks = "^0.6.0"
 mkdocs-bibtex = { git = "https://github.com/marcofavorito/mkdocs-bibtex.git", branch = "master" }
 darglint = "^1.8.0"
-black = "^22.3.0"
 
 [build-system]
 requires = ["poetry>=0.12"]
