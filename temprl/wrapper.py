--- conflicted
+++ resolved
@@ -24,11 +24,7 @@
 from typing import List, Optional, Tuple
 
 import gym
-<<<<<<< HEAD
-=======
 import numpy as np
-from gym.core import ActType
->>>>>>> b2a3fa52
 from gym.spaces import Discrete, MultiDiscrete
 from gym.spaces import Tuple as GymTuple
 
