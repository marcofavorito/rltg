--- conflicted
+++ resolved
@@ -23,21 +23,13 @@
 """Main module."""
 import logging
 from abc import ABC
-<<<<<<< HEAD
-from typing import Any, Callable, List, Optional, Tuple
-=======
-from typing import Callable, List, Optional, Set
->>>>>>> 31066121
+from typing import List
+from typing import Tuple
 
 import gym
 from gym.spaces import Discrete, MultiDiscrete
-<<<<<<< HEAD
+from gym.spaces import Tuple as GymTuple
 from pythomata.core import DFA
-=======
-from gym.spaces import Tuple as GymTuple
-from pythomata.base import State, Symbol
-from pythomata.dfa import DFA
->>>>>>> 31066121
 
 from temprl.automata import RewardDFA, RewardDFASimulator
 from temprl.types import FluentExtractor, Interpretation, State
@@ -49,9 +41,9 @@
     """Abstract class to represent a temporal goal."""
 
     def __init__(
-        self,
-        reward: float,
-        automaton: DFA = None,
+            self,
+            reward: float,
+            automaton: DFA = None,
     ):
         """
         Initialize a temporal goal.
@@ -103,46 +95,23 @@
     """Gym wrapper to include a temporal goal in the environment."""
 
     def __init__(
-        self,
-        env: gym.Env,
-        temp_goals: List[TemporalGoal],
-<<<<<<< HEAD
-        fluent_extractor: FluentExtractor,
-        feature_extractor: Optional[Callable[[Observation, Action], Any]] = None,
-        combine: Optional[Callable[[Observation, Tuple], Any]] = None,
-=======
->>>>>>> 31066121
+            self,
+            env: gym.Env,
+            temp_goals: List[TemporalGoal],
+            fluent_extractor: FluentExtractor,
     ):
         """
         Wrap a Gym environment with a temporal goal.
 
         :param env: the Gym environment to wrap.
         :param temp_goals: the temporal goal to be learnt
-<<<<<<< HEAD
         :param fluent_extractor: the extractor of the fluents.
           A callable that takes in input an observation and the last action
           taken, and returns the set of fluents true in the current state.
-        :param feature_extractor: (optional) extract feature
-                                | from the environment state
-        :param combine: (optional) combine the agent state with
-                      | the temporal goal state.
         """
         super().__init__(env)
         self.temp_goals = temp_goals
         self.fluent_extractor: FluentExtractor = fluent_extractor
-        self.feature_extractor = (
-            feature_extractor
-            if feature_extractor is not None
-            else (lambda obs, action: obs)
-        )
-        self.combine = (
-            combine if combine is not None else (lambda obs, qs: tuple((obs, *qs)))
-        )
-=======
-        """
-        super().__init__(env)
-        self.temp_goals = temp_goals
->>>>>>> 31066121
         self.observation_space = self._get_observation_space()
 
     def _get_observation_space(self) -> gym.spaces.Space:
@@ -153,26 +122,11 @@
     def step(self, action):
         """Do a step in the Gym environment."""
         obs, reward, done, info = super().step(action)
-<<<<<<< HEAD
-        features = self.feature_extractor(obs=obs, action=action)
         fluents = self.fluent_extractor(obs, action)
         states_and_rewards = [tg.step(fluents) for tg in self.temp_goals]
         next_automata_states, temp_goal_rewards = zip(*states_and_rewards)
         total_goal_rewards = sum(temp_goal_rewards)
-        obs_prime = self.combine(features, next_automata_states)
-=======
-        next_automata_states = [tg.step(obs, action) for tg in self.temp_goals]
-
-        temp_goal_rewards = [
-            tg.observe_reward(is_terminal_state=done) for tg in self.temp_goals
-        ]
-        total_goal_rewards = sum(temp_goal_rewards)
-
-        if any(r != 0.0 for r in temp_goal_rewards):
-            logger.debug("Non-zero goal rewards: {}".format(temp_goal_rewards))
-
         obs_prime = (obs, next_automata_states)
->>>>>>> 31066121
         reward_prime = reward + total_goal_rewards
         return obs_prime, reward_prime, done, info
 
